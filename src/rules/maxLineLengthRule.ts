/**
 * @license
 * Copyright 2013 Palantir Technologies, Inc.
 *
 * Licensed under the Apache License, Version 2.0 (the "License");
 * you may not use this file except in compliance with the License.
 * You may obtain a copy of the License at
 *
 *     http://www.apache.org/licenses/LICENSE-2.0
 *
 * Unless required by applicable law or agreed to in writing, software
 * distributed under the License is distributed on an "AS IS" BASIS,
 * WITHOUT WARRANTIES OR CONDITIONS OF ANY KIND, either express or implied.
 * See the License for the specific language governing permissions and
 * limitations under the License.
 */

import { getLineRanges } from "tsutils";
import * as ts from "typescript";
import * as Lint from "../index";

interface MaxLineLengthRuleOptions {
    limit: number;
    ignorePattern?: RegExp;
}

export class Rule extends Lint.Rules.AbstractRule {
    /* tslint:disable:object-literal-sort-keys */
    public static metadata: Lint.IRuleMetadata = {
        ruleName: "max-line-length",
        description: "Requires lines to be under a certain max length.",
        rationale: Lint.Utils.dedent`
            Limiting the length of a line of code improves code readability.
            It also makes comparing code side-by-side easier and improves compatibility with
            various editors, IDEs, and diff viewers.`,
        optionsDescription: Lint.Utils.dedent`
        It can take one argument, which can be any of the following:
        * integer indicating maximum length of lines.
        * object with keys:
          * \`limit\` - number < 0 defining max line length
          * \`ignore-pattern\` - string defining ignore pattern for this rule, being parsed by \`new RegExp()\`.
            For example:
             * \`\/\/ \` pattern will ignore all in-line comments.
             * \`^import \` pattern will ignore all import statements.
             * \`^export \{(.*?)\}\` pattern will ignore all multiple export statements.
             * \`class [a-zA-Z]+ implements \` pattern will ignore all class declarations implementing interfaces.
             * \`^import |^export \{(.*?)\}|class [a-zA-Z]+ implements |// \` pattern will ignore all the cases listed above.
         `,
        options: {
            type: "array",
            items: {
                oneOf: [
                    {
                        type: "number",
                    },
                    {
                        type: "object",
                        properties: {
                            "limit": {type: "number"},
                            "ignore-pattern": {type: "string"},
                        },
                        additionalProperties: false,
                    },
                ],
            },
            minLength: 1,
            maxLength: 2,
        },
<<<<<<< HEAD
        optionExamples: [[true, 120]],
        type: "format",
=======
        optionExamples: [[true, 120], [true, {
            "limit": 120,
            "ignore-pattern": "^import |^export \{(.*?)\}"}]],
        type: "maintainability",
>>>>>>> 9b7574bc
        typescriptOnly: false,
    };
    /* tslint:enable:object-literal-sort-keys */

    public static FAILURE_STRING_FACTORY(lineLimit: number) {
        return `Exceeds maximum line length of ${lineLimit}`;
    }

    public isEnabled(): boolean {
        const limit = this.getRuleOptions().limit;
        return super.isEnabled() && (limit > 0);
    }

    public apply(sourceFile: ts.SourceFile): Lint.RuleFailure[] {
        return this.applyWithFunction(sourceFile, walk, this.getRuleOptions());
    }

    private getRuleOptions(): MaxLineLengthRuleOptions {
        const argument = this.ruleArguments[0];
        let options: MaxLineLengthRuleOptions = {limit: 0};
        if (typeof argument === "number") {
            options.limit = argument;
        } else {
            options = argument as MaxLineLengthRuleOptions;
            const ignorePattern = (argument as {[key: string]: string})["ignore-pattern"];
            options.ignorePattern = (typeof ignorePattern === "string") ?
                new RegExp((ignorePattern)) : undefined;
        }
        options.limit = Number(options.limit); // user can pass a string instead of number
        return options;
    }
}

function walk(ctx: Lint.WalkContext<MaxLineLengthRuleOptions>) {
    const limit = ctx.options.limit;
    const ignorePattern = ctx.options.ignorePattern;
    for (const line of getLineRanges(ctx.sourceFile)) {
        if (line.contentLength <= limit) { continue; }
        const lineContent = ctx.sourceFile.text.substr(line.pos, line.contentLength);
        if (ignorePattern !== undefined && ignorePattern.test(lineContent)) { continue; }
        ctx.addFailureAt(line.pos, line.contentLength, Rule.FAILURE_STRING_FACTORY(limit));
    }
}<|MERGE_RESOLUTION|>--- conflicted
+++ resolved
@@ -66,15 +66,10 @@
             minLength: 1,
             maxLength: 2,
         },
-<<<<<<< HEAD
-        optionExamples: [[true, 120]],
-        type: "format",
-=======
         optionExamples: [[true, 120], [true, {
             "limit": 120,
             "ignore-pattern": "^import |^export \{(.*?)\}"}]],
-        type: "maintainability",
->>>>>>> 9b7574bc
+        type: "format",
         typescriptOnly: false,
     };
     /* tslint:enable:object-literal-sort-keys */
