--- conflicted
+++ resolved
@@ -65,17 +65,12 @@
     }
 }
 
-<<<<<<< HEAD
 class NoUnsafeAnyWalker extends Lint.AbstractWalker {
-    constructor(sourceFile: ts.SourceFile, ruleName: string, private readonly checker: ts.TypeChecker) {
-=======
-class NoUnsafeAnyWalker extends Lint.AbstractWalker<void> {
     constructor(
         sourceFile: ts.SourceFile,
         ruleName: string,
         private readonly checker: ts.TypeChecker,
     ) {
->>>>>>> d81a317f
         super(sourceFile, ruleName, undefined);
     }
 
