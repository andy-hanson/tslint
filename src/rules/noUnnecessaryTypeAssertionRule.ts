/**
 * @license
 * Copyright 2016 Palantir Technologies, Inc.
 *
 * Licensed under the Apache License, Version 2.0 (the "License");
 * you may not use this file except in compliance with the License.
 * You may obtain a copy of the License at
 *
 *     http://www.apache.org/licenses/LICENSE-2.0
 *
 * Unless required by applicable law or agreed to in writing, software
 * distributed under the License is distributed on an "AS IS" BASIS,
 * WITHOUT WARRANTIES OR CONDITIONS OF ANY KIND, either express or implied.
 * See the License for the specific language governing permissions and
 * limitations under the License.
 */

import * as ts from "typescript";
import * as Lint from "../index";

export class Rule extends Lint.Rules.TypedRule {
    /* tslint:disable:object-literal-sort-keys */
    public static metadata: Lint.IRuleMetadata = {
        ruleName: "no-unnecessary-type-assertion",
        description: "Warns if a type assertion does not change the type of an expression.",
        options: null,
        optionsDescription: "Not configurable",
        type: "typescript",
        hasFix: true,
        typescriptOnly: true,
        requiresTypeInfo: true,
    };
    /* tslint:enable:object-literal-sort-keys */

    public static FAILURE_STRING = "This assertion is unnecessary since it does not change the type of the expression.";

    public applyWithProgram(sourceFile: ts.SourceFile, program: ts.Program): Lint.RuleFailure[] {
        return this.applyWithWalker(new Walker(sourceFile, this.ruleName, program.getTypeChecker()));
    }
}

class Walker extends Lint.AbstractWalker<void> {
    constructor(sourceFile: ts.SourceFile, ruleName: string, private readonly checker: ts.TypeChecker) {
        super(sourceFile, ruleName, undefined);
    }

    public walk(sourceFile: ts.SourceFile) {
        const cb = (node: ts.Node): void => {
<<<<<<< HEAD
            if (node.kind === ts.SyntaxKind.TypeAssertionExpression ||
                node.kind === ts.SyntaxKind.NonNullExpression ||
                node.kind === ts.SyntaxKind.AsExpression) {
                this.verifyCast(node as ts.TypeAssertion | ts.NonNullExpression | ts.AsExpression);
=======
            switch (node.kind) {
                case ts.SyntaxKind.TypeAssertionExpression:
                case ts.SyntaxKind.NonNullExpression:
                case ts.SyntaxKind.AsExpression:
                    this.verifyCast(node as ts.TypeAssertion | ts.NonNullExpression | ts.AsExpression);
>>>>>>> d52d5874
            }

            return ts.forEachChild(node, cb);
        };

        return ts.forEachChild(sourceFile, cb);
    }

    private verifyCast(node: ts.TypeAssertion | ts.NonNullExpression | ts.AsExpression) {
        const castType = this.checker.getTypeAtLocation(node);
        if (castType === undefined) {
            return;
        }

        const uncastType = this.checker.getTypeAtLocation(node.expression);
        if (uncastType === castType) {
            this.addFailureAtNode(node, Rule.FAILURE_STRING, node.kind === ts.SyntaxKind.TypeAssertionExpression
                ? Lint.Replacement.deleteFromTo(node.getStart(), node.expression.getStart())
                : Lint.Replacement.deleteFromTo(node.expression.getEnd(), node.getEnd()));
        }
    }
}<|MERGE_RESOLUTION|>--- conflicted
+++ resolved
@@ -46,18 +46,11 @@
 
     public walk(sourceFile: ts.SourceFile) {
         const cb = (node: ts.Node): void => {
-<<<<<<< HEAD
-            if (node.kind === ts.SyntaxKind.TypeAssertionExpression ||
-                node.kind === ts.SyntaxKind.NonNullExpression ||
-                node.kind === ts.SyntaxKind.AsExpression) {
-                this.verifyCast(node as ts.TypeAssertion | ts.NonNullExpression | ts.AsExpression);
-=======
             switch (node.kind) {
                 case ts.SyntaxKind.TypeAssertionExpression:
                 case ts.SyntaxKind.NonNullExpression:
                 case ts.SyntaxKind.AsExpression:
                     this.verifyCast(node as ts.TypeAssertion | ts.NonNullExpression | ts.AsExpression);
->>>>>>> d52d5874
             }
 
             return ts.forEachChild(node, cb);
