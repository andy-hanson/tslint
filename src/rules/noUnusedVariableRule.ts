--- conflicted
+++ resolved
@@ -97,20 +97,12 @@
     return { checkParameters, ignorePattern };
 }
 
-<<<<<<< HEAD
-function walk(ctx: Lint.WalkContext<void>, program: ts.Program, { checkParameters, ignorePattern }: Options): void {
-    const { sourceFile } = ctx;
-    const unusedCheckedProgram = getUnusedCheckedProgram(program, sourceFile, checkParameters);
-    const diagnostics = ts.getPreEmitDiagnostics(unusedCheckedProgram, sourceFile);
-    const checker = program.getTypeChecker(); // Doesn't matter which program is used for this.
-=======
 function walk(ctx: Lint.WalkContext<Options>, program: ts.Program): void {
     const { sourceFile, options: { checkParameters, ignorePattern } } = ctx;
-    const unusedCheckedProgram = getUnusedCheckedProgram(program, checkParameters);
-    const diagnostics = ts.getPreEmitDiagnostics(unusedCheckedProgram, sourceFile);
-    const checker = unusedCheckedProgram.getTypeChecker(); // Doesn't matter which program is used for this.
+    const {program: unusedCheckedProgram, sourceFile: checkedSourceFile} = getUnusedCheckedProgram(program, sourceFile, checkParameters);
+    const diagnostics = ts.getPreEmitDiagnostics(unusedCheckedProgram, checkedSourceFile);
+    const checker = program.getTypeChecker(); // Doesn't matter which program is used for this.
     const declaration = program.getCompilerOptions().declaration;
->>>>>>> 02dd308c
 
     // If all specifiers in an import are unused, we elide the entire import.
     const importSpecifierFailures = new Map<ts.Identifier, string>();
@@ -390,39 +382,7 @@
     }
 }
 
-<<<<<<< HEAD
-function getUnusedCheckedProgram(program: ts.Program, sourceFile: ts.SourceFile, checkParameters: boolean): ts.Program {
-    const options = {
-        ...program.getCompilerOptions(),
-        noUnusedLocals: true,
-        noLib: true,
-        ...(checkParameters ? { noUnusedParameters: true } : undefined),
-    };
-    return ts.createProgram([sourceFile.fileName], options, {
-        fileExists: (f) => f === sourceFile.fileName,
-        readFile(): never { throw new Error(); },
-        getSourceFile(f) {
-            if (f !== sourceFile.fileName) { throw new Error(); }
-            return ts.createSourceFile(sourceFile.fileName, sourceFile.text, sourceFile.languageVersion);
-        },
-        getDefaultLibFileName(): never { throw new Error(); },
-        writeFile() {}, // tslint:disable-line no-empty
-=======
-const programToUnusedCheckedProgram = new WeakMap<ts.Program, ts.Program>();
-
-function getUnusedCheckedProgram(program: ts.Program, checkParameters: boolean): ts.Program {
-    // Assuming checkParameters will always have the same value, so only lookup by program.
-    let checkedProgram = programToUnusedCheckedProgram.get(program);
-    if (checkedProgram !== undefined) {
-        return checkedProgram;
-    }
-
-    checkedProgram = makeUnusedCheckedProgram(program, checkParameters);
-    programToUnusedCheckedProgram.set(program, checkedProgram);
-    return checkedProgram;
-}
-
-function makeUnusedCheckedProgram(program: ts.Program, checkParameters: boolean): ts.Program {
+function getUnusedCheckedProgram(program: ts.Program, sourceFile: ts.SourceFile, checkParameters: boolean) {
     const originalOptions = program.getCompilerOptions();
     const options = {
         ...originalOptions,
@@ -434,26 +394,26 @@
         program.getSourceFiles().map<[string, ts.SourceFile]>((s) => [getCanonicalFileName(s.fileName), s]));
 
     // tslint:disable object-literal-sort-keys
-    return ts.createProgram(Array.from(sourceFilesByName.keys()), options, {
+    const newProgram = ts.createProgram([sourceFile.fileName], options, {
         fileExists: (f) => sourceFilesByName.has(getCanonicalFileName(f)),
         readFile: (f) => sourceFilesByName.get(getCanonicalFileName(f))!.text,
-        getSourceFile: (f) => sourceFilesByName.get(getCanonicalFileName(f))!,
+        getSourceFile(f) {
+            const exisiting = sourceFilesByName.get(getCanonicalFileName(f))!;
+            return ts.createSourceFile(f, exisiting.text, exisiting.languageVersion);
+        },
         getDefaultLibFileName: () => ts.getDefaultLibFileName(options),
         writeFile: () => {}, // tslint:disable-line no-empty
->>>>>>> 02dd308c
         getCurrentDirectory: () => "",
         getDirectories: () => [],
         getCanonicalFileName,
         useCaseSensitiveFileNames: () => ts.sys.useCaseSensitiveFileNames,
         getNewLine: () => "\n",
     });
-<<<<<<< HEAD
-=======
-    // tslint:enable object-literal-sort-keys
+
+    return {program: newProgram, sourceFile: newProgram.getSourceFile(getCanonicalFileName(sourceFile.fileName))};
 
     // We need to be careful with file system case sensitivity
     function getCanonicalFileName(fileName: string): string {
         return ts.sys.useCaseSensitiveFileNames ? fileName : fileName.toLowerCase();
     }
->>>>>>> 02dd308c
 }