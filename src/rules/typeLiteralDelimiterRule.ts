/**
 * @license
 * Copyright 2017 Palantir Technologies, Inc.
 *
 * Licensed under the Apache License, Version 2.0 (the "License");
 * you may not use this file except in compliance with the License.
 * You may obtain a copy of the License at
 *
 *     http://www.apache.org/licenses/LICENSE-2.0
 *
 * Unless required by applicable law or agreed to in writing, software
 * distributed under the License is distributed on an "AS IS" BASIS,
 * WITHOUT WARRANTIES OR CONDITIONS OF ANY KIND, either express or implied.
 * See the License for the specific language governing permissions and
 * limitations under the License.
 */

import { isSameLine, isTypeLiteralNode } from "tsutils";
import * as ts from "typescript";

import * as Lint from "../index";

const OPTION_TYPE_ALIAS_DELIMITER: keyof Options = "type-alias-delimiter";
const OPTION_COMMA = "comma";
const OPTION_SEMICOLON = "semicolon";
const OPTION_IGNORE = "ignore";

export class Rule extends Lint.Rules.AbstractRule {
    /* tslint:disable:object-literal-sort-keys */
    public static metadata: Lint.IRuleMetadata = {
        ruleName: "type-literal-delimiter",
        description: Lint.Utils.dedent`
            Checks that type literal members are separated by commas.
            Enforces a trailing delimiter for multi-line type literals.`,
        optionsDescription: Lint.Utils.dedent`
            An options object may be passed with the following keys:

            * '${OPTION_TYPE_ALIAS_DELIMITER}': This may be set to one of:
              - \`"${OPTION_COMMA}"\`: This is the default. Type aliases are treated the same as other type literals.
              - \`"${OPTION_SEMICOLON}"\`: Use semicolons for type aliases instead of commas.
              - \`"ignore"\`: Do not check the delimiter used by a type alias. (Still check for a trailing delimiter.)`,
        options: {
            type: "object",
            properties: {
                [OPTION_TYPE_ALIAS_DELIMITER]: {
                    enum: [
                        OPTION_COMMA,
                        OPTION_SEMICOLON,
                        OPTION_IGNORE,
                    ],
                    type: "string",
                },
            },
        },
        optionExamples: [
            true,
            [true, { [OPTION_TYPE_ALIAS_DELIMITER]: OPTION_SEMICOLON }],
            [true, { [OPTION_TYPE_ALIAS_DELIMITER]: OPTION_IGNORE }],
        ],
        type: "style",
        typescriptOnly: true,
    };
    /* tslint:enable:object-literal-sort-keys */

    public static FAILURE_STRING_PREFER(delimiter: string): string {
        return `Expected type literal to use '${delimiter}' as a delimiter.`;
    }
    public static FAILURE_STRING_MISSING(delimiter: string): string {
        return `Expected multi-line type literal to have a trailing '${delimiter}'.`;
    }
    public static FAILURE_STRING_TRAILING(delimiter: string): string {
        return `Did not expect single-line type literal to have a trailing '${delimiter}'.`;
    }

    public apply(sourceFile: ts.SourceFile): Lint.RuleFailure[] {
        const options: Options = {
            "type-alias-delimiter": OPTION_COMMA,
            ...(this.ruleArguments[0] as Options | undefined),
        };
        return this.applyWithFunction(sourceFile, walk, options);
    }
}

interface Options {
    "type-alias-delimiter": typeof OPTION_COMMA | typeof OPTION_SEMICOLON | typeof OPTION_IGNORE;
}

function walk(ctx: Lint.WalkContext<Options>): void {
    const { sourceFile, options: { "type-alias-delimiter": typeAliasDelimiter } } = ctx;
    ts.forEachChild(sourceFile, function cb(node) {
        if (isTypeLiteralNode(node)) {
            check(node);
        }
        ts.forEachChild(node, cb);
    });

    function check(node: ts.TypeLiteralNode): void {
        const preferred = node.parent!.kind === ts.SyntaxKind.TypeAliasDeclaration
            ? typeAliasDelimiter === OPTION_SEMICOLON ? ";" : typeAliasDelimiter === OPTION_COMMA ? "," : typeAliasDelimiter
            : ",";
        const singleLine = isSameLine(sourceFile, node.getStart(sourceFile), node.getEnd());
        node.members.forEach((member, idx) => {
            const end = member.end - 1;
            const delimiter = sourceFile.text[end];
<<<<<<< HEAD
            const anyDelimiter = delimiter === ";" || delimiter === ",";
            // Trailing delimiter should be ommitted for a single-line type literal.
            if (singleLine && idx === node.members.length - 1) {
                if (anyDelimiter) {
                    fail(Rule.FAILURE_STRING_TRAILING(delimiter));
                }
            } else if (anyDelimiter) {
                if (delimiter !== preferred && preferred !== "ignore") {
                    fail(Rule.FAILURE_STRING_PREFER(preferred));
                }
            } else {
                fail(Rule.FAILURE_STRING_MISSING(preferred));
=======
            switch (delimiter) {
                case ";":
                    if (shouldOmit) {
                        fail(Rule.FAILURE_STRING_TRAILING);
                    }
                    break;
                case ",":
                    fail(Rule.FAILURE_STRING_COMMA);
                    break;
                default:
                    if (!shouldOmit) {
                        fail(Rule.FAILURE_STRING_MISSING);
                    }
>>>>>>> 08ccd477
            }

            function fail(failure: string): void {
                ctx.addFailureAt(end, 1, failure);
            }
        });
    }
}<|MERGE_RESOLUTION|>--- conflicted
+++ resolved
@@ -96,13 +96,12 @@
 
     function check(node: ts.TypeLiteralNode): void {
         const preferred = node.parent!.kind === ts.SyntaxKind.TypeAliasDeclaration
-            ? typeAliasDelimiter === OPTION_SEMICOLON ? ";" : typeAliasDelimiter === OPTION_COMMA ? "," : typeAliasDelimiter
+            ? (typeAliasDelimiter === OPTION_SEMICOLON ? ";" : typeAliasDelimiter === OPTION_COMMA ? "," : typeAliasDelimiter)
             : ",";
         const singleLine = isSameLine(sourceFile, node.getStart(sourceFile), node.getEnd());
         node.members.forEach((member, idx) => {
             const end = member.end - 1;
             const delimiter = sourceFile.text[end];
-<<<<<<< HEAD
             const anyDelimiter = delimiter === ";" || delimiter === ",";
             // Trailing delimiter should be ommitted for a single-line type literal.
             if (singleLine && idx === node.members.length - 1) {
@@ -115,21 +114,6 @@
                 }
             } else {
                 fail(Rule.FAILURE_STRING_MISSING(preferred));
-=======
-            switch (delimiter) {
-                case ";":
-                    if (shouldOmit) {
-                        fail(Rule.FAILURE_STRING_TRAILING);
-                    }
-                    break;
-                case ",":
-                    fail(Rule.FAILURE_STRING_COMMA);
-                    break;
-                default:
-                    if (!shouldOmit) {
-                        fail(Rule.FAILURE_STRING_MISSING);
-                    }
->>>>>>> 08ccd477
             }
 
             function fail(failure: string): void {
