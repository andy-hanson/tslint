--- conflicted
+++ resolved
@@ -74,11 +74,7 @@
     }
 }
 
-<<<<<<< HEAD
-function walk(ctx: Lint.WalkContext) {
-=======
 function walk(ctx: Lint.WalkContext<Options>) {
->>>>>>> 9b7574bc
     return ts.forEachChild(ctx.sourceFile, function cb(node: ts.Node): void {
         if (node.kind === ts.SyntaxKind.Block &&
             (node as ts.Block).statements.length === 0 &&
