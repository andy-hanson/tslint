/**
 * @license
 * Copyright 2016 Palantir Technologies, Inc.
 *
 * Licensed under the Apache License, Version 2.0 (the "License");
 * you may not use this file except in compliance with the License.
 * You may obtain a copy of the License at
 *
 *     http://www.apache.org/licenses/LICENSE-2.0
 *
 * Unless required by applicable law or agreed to in writing, software
 * distributed under the License is distributed on an "AS IS" BASIS,
 * WITHOUT WARRANTIES OR CONDITIONS OF ANY KIND, either express or implied.
 * See the License for the specific language governing permissions and
 * limitations under the License.
 */

import { isBinaryExpression, isTypeFlagSet, isUnionType } from "tsutils";
import * as ts from "typescript";

import * as Lint from "../index";

export class Rule extends Lint.Rules.TypedRule {
    /* tslint:disable:object-literal-sort-keys */
    public static metadata: Lint.IRuleMetadata = {
        ruleName: "restrict-plus-operands",
        description: "When adding two variables, operands must both be of type number or of type string.",
        optionsDescription: "Not configurable.",
        options: null,
        optionExamples: [true],
        type: "functionality",
        typescriptOnly: false,
        requiresTypeInfo: true,
    };
    /* tslint:enable:object-literal-sort-keys */

    public static INVALID_TYPES_ERROR = "Operands of '+' operation must either be both strings or both numbers";
    public static SUGGEST_TEMPLATE_LITERALS = ", consider using template literals";

    public applyWithProgram(sourceFile: ts.SourceFile, program: ts.Program): Lint.RuleFailure[] {
        return this.applyWithFunction(sourceFile, walk, undefined, program.getTypeChecker());
    }
}

<<<<<<< HEAD
function walk(ctx: Lint.WalkContext, program: ts.Program) {
=======
function walk(ctx: Lint.WalkContext<void>, tc: ts.TypeChecker) {
>>>>>>> 9b7574bc
    return ts.forEachChild(ctx.sourceFile, function cb(node: ts.Node): void {
        if (isBinaryExpression(node) && node.operatorToken.kind === ts.SyntaxKind.PlusToken) {
            const leftType = getBaseTypeOfLiteralType(tc.getTypeAtLocation(node.left));
            const rightType = getBaseTypeOfLiteralType(tc.getTypeAtLocation(node.right));
            if (leftType === "invalid" || rightType === "invalid" || leftType !== rightType) {
                if (leftType === "string" || rightType === "string") {
                    return ctx.addFailureAtNode(node, Rule.INVALID_TYPES_ERROR + Rule.SUGGEST_TEMPLATE_LITERALS);
                } else {
                    return ctx.addFailureAtNode(node, Rule.INVALID_TYPES_ERROR);
                }
            }
        }
        return ts.forEachChild(node, cb);
    });
}

function getBaseTypeOfLiteralType(type: ts.Type): "string" | "number" | "invalid" {
    if (isTypeFlagSet(type, ts.TypeFlags.StringLiteral) || isTypeFlagSet(type, ts.TypeFlags.String)) {
        return "string";
    } else if (isTypeFlagSet(type, ts.TypeFlags.NumberLiteral) || isTypeFlagSet(type, ts.TypeFlags.Number)) {
        return "number";
    } else if (isUnionType(type) && !isTypeFlagSet(type, ts.TypeFlags.Enum)) {
        const types = type.types.map(getBaseTypeOfLiteralType);
        return allSame(types) ? types[0] : "invalid";
    } else if (isTypeFlagSet(type, ts.TypeFlags.EnumLiteral)) {
        // Compatibility for TypeScript pre-2.4, which used EnumLiteralType instead of LiteralType
        getBaseTypeOfLiteralType((type as any as { baseType: ts.LiteralType }).baseType);
    }
    return "invalid";
}

function allSame(array: string[]) {
    return array.every((value) => value === array[0]);
}<|MERGE_RESOLUTION|>--- conflicted
+++ resolved
@@ -42,11 +42,7 @@
     }
 }
 
-<<<<<<< HEAD
-function walk(ctx: Lint.WalkContext, program: ts.Program) {
-=======
-function walk(ctx: Lint.WalkContext<void>, tc: ts.TypeChecker) {
->>>>>>> 9b7574bc
+function walk(ctx: Lint.WalkContext, tc: ts.TypeChecker) {
     return ts.forEachChild(ctx.sourceFile, function cb(node: ts.Node): void {
         if (isBinaryExpression(node) && node.operatorToken.kind === ts.SyntaxKind.PlusToken) {
             const leftType = getBaseTypeOfLiteralType(tc.getTypeAtLocation(node.left));
