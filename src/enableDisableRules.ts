--- conflicted
+++ resolved
@@ -133,18 +133,9 @@
 }
 
 type Modifier = "line" | "next-line" | undefined;
-<<<<<<< HEAD
+
 function parseComment(commentText: string): { rulesList: string[] | "all", isEnabled: boolean, modifier: Modifier } | undefined {
-    // regex is: start of string followed by any amount of whitespace
-    // followed by tslint and colon
-    // followed by either "enable" or "disable"
-    // followed optionally by -line or -next-line
-    // followed by either colon, whitespace or end of string
-    const match = /^\s*tslint:(enable|disable)(?:-(line|next-line))?(:|\s|$)/.exec(commentText);
-=======
-function parseComment(commentText: string): { rulesList: string[] | "all"; isEnabled: boolean; modifier: Modifier } | undefined {
     const match = ENABLE_DISABLE_REGEX.exec(commentText);
->>>>>>> 08ccd477
     if (match === null) {
         return undefined;
     }
