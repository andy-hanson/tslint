{
  "name": "tslint",
  "version": "5.3.0",
  "description": "An extensible static analysis linter for the TypeScript language",
  "bin": {
    "tslint": "./bin/tslint"
  },
  "main": "./lib/index.js",
  "typings": "./lib/index.d.ts",
  "repository": {
    "type": "git",
    "url": "https://github.com/palantir/tslint.git"
  },
  "keywords": [
    "cli",
    "typescript",
    "linter"
  ],
  "scripts": {
    "clean": "npm-run-all -p clean:core clean:test",
    "clean:core": "rimraf lib",
    "clean:test": "rimraf build && rimraf test/config/node_modules",
    "docs": "node scripts/buildDocs.js",
    "compile": "npm-run-all -p compile:core compile:test -s compile:scripts",
    "compile:core": "tsc -p src",
    "compile:scripts": "tsc -p scripts",
    "compile:test": "tsc -p test",
    "lint": "npm-run-all -p lint:global lint:from-bin",
    "lint:global": "tslint --project test/tsconfig.json --format stylish --type-check # test includes 'src' too",
    "lint:from-bin": "node bin/tslint --project test/tsconfig.json --format stylish",
    "test": "npm-run-all test:pre -p test:mocha test:rules",
    "test:pre": "cd ./test/config && npm install",
    "test:mocha": "mocha --reporter spec --colors \"build/test/**/*Tests.js\"",
    "test:rules": "node ./build/test/ruleTestRunner.js",
    "verify": "npm-run-all clean compile lint test docs",
    "coverage": "rimraf coverage .nyc_output && nyc npm test"
  },
  "dependencies": {
    "babel-code-frame": "^6.22.0",
    "colors": "^1.1.2",
    "commander": "^2.9.0",
    "diff": "^3.2.0",
    "glob": "^7.1.1",
    "resolve": "^1.3.2",
    "semver": "^5.3.0",
    "tslib": "^1.7.1",
    "tsutils": "^2.1.0"
  },
  "peerDependencies": {
    "typescript": ">=2.1.0 || >=2.1.0-dev || >=2.2.0-dev || >=2.3.0-dev || >=2.4.0-dev"
  },
  "devDependencies": {
    "@types/babel-code-frame": "^6.20.0",
    "@types/chai": "^3.5.0",
    "@types/colors": "^1.1.3",
<<<<<<< HEAD
    "@types/commander": "^2.9.0",
    "@types/diff": "0.0.31",
=======
    "@types/diff": "^3.2.0",
>>>>>>> 8b0ef1e5
    "@types/glob": "^5.0.30",
    "@types/js-yaml": "^3.5.29",
    "@types/mocha": "^2.2.35",
    "@types/node": "^7.0.16",
<<<<<<< HEAD
    "@types/resolve": "0.0.4",
=======
    "@types/optimist": "^0.0.29",
    "@types/resolve": "^0.0.4",
>>>>>>> 8b0ef1e5
    "@types/semver": "^5.3.30",
    "chai": "^3.5.0",
    "github": "^8.2.1",
    "js-yaml": "^3.7.0",
    "json-stringify-pretty-compact": "^1.0.3",
    "memory-streams": "^0.1.2",
    "mocha": "^3.2.0",
    "npm-run-all": "^4.0.2",
    "nyc": "^10.2.0",
    "rimraf": "^2.5.4",
    "tslint": "latest",
    "tslint-test-config-non-relative": "file:test/external/tslint-test-config-non-relative",
    "typescript": "^2.3.0"
  },
  "license": "Apache-2.0",
  "engines": {
    "node": ">=4.1.2"
  }
}<|MERGE_RESOLUTION|>--- conflicted
+++ resolved
@@ -53,22 +53,13 @@
     "@types/babel-code-frame": "^6.20.0",
     "@types/chai": "^3.5.0",
     "@types/colors": "^1.1.3",
-<<<<<<< HEAD
     "@types/commander": "^2.9.0",
-    "@types/diff": "0.0.31",
-=======
     "@types/diff": "^3.2.0",
->>>>>>> 8b0ef1e5
     "@types/glob": "^5.0.30",
     "@types/js-yaml": "^3.5.29",
     "@types/mocha": "^2.2.35",
     "@types/node": "^7.0.16",
-<<<<<<< HEAD
-    "@types/resolve": "0.0.4",
-=======
-    "@types/optimist": "^0.0.29",
     "@types/resolve": "^0.0.4",
->>>>>>> 8b0ef1e5
     "@types/semver": "^5.3.30",
     "chai": "^3.5.0",
     "github": "^8.2.1",
