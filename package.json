--- conflicted
+++ resolved
@@ -26,13 +26,8 @@
     "compile:scripts": "tsc -p scripts",
     "compile:test": "tsc -p test",
     "lint": "npm-run-all -p lint:global lint:from-bin",
-<<<<<<< HEAD
     "lint:global": "tslint --config tslint-4.0.json --project test/tsconfig.json # test includes 'src' too",
     "lint:from-bin": "node bin/tslint --project test/tsconfig.json --type-check --format stylish # test includes 'src' too",
-=======
-    "lint:global": "tslint --project test/tsconfig.json --format stylish # test includes 'src' too",
-    "lint:from-bin": "node bin/tslint --project test/tsconfig.json --format stylish",
->>>>>>> 2dad217a
     "test": "npm-run-all test:pre -p test:mocha test:rules",
     "test:pre": "cd ./test/config && npm install",
     "test:mocha": "mocha --reporter spec --colors \"build/test/**/*Tests.js\" build/test/assert.js",
