/**
 * @license
 * Copyright 2013 Palantir Technologies, Inc.
 *
 * Licensed under the Apache License, Version 2.0 (the "License");
 * you may not use this file except in compliance with the License.
 * You may obtain a copy of the License at
 *
 *     http://www.apache.org/licenses/LICENSE-2.0
 *
 * Unless required by applicable law or agreed to in writing, software
 * distributed under the License is distributed on an "AS IS" BASIS,
 * WITHOUT WARRANTIES OR CONDITIONS OF ANY KIND, either express or implied.
 * See the License for the specific language governing permissions and
 * limitations under the License.
 */

import * as diff from "diff";
import * as fs from "fs";
import * as path from "path";
import { rules as allRules } from "../src/configs/all";
import { IEnableDisablePosition } from "../src/ruleLoader";
import { camelize } from "../src/utils";
import { IOptions } from "./../src/language/rule/rule";
import { loadRules } from "./lint";

const builtRulesDir = "build/src/rules";
const srcRulesDir = "src/rules";
const testRulesDir = "test/rules";

describe("Rule Loader", () => {
    it("loads core rules", () => {
        const validConfiguration: IOptions[] = [
            { ruleName: "class-name", ruleArguments: [], ruleSeverity: "error", disabledIntervals: [] },
            { ruleName: "eofline", ruleArguments: [], ruleSeverity: "error", disabledIntervals: [] },
            { ruleName: "forin", ruleArguments: [], ruleSeverity: "off", disabledIntervals: [] },
            { ruleName: "no-debugger", ruleArguments: [], ruleSeverity: "error", disabledIntervals: [] },
            { ruleName: "quotemark", ruleArguments: [], ruleSeverity: "error", disabledIntervals: [] },
        ];

        const rules = loadRules(validConfiguration, new Map<string, IEnableDisablePosition[]>(), builtRulesDir);
        assert.equal(rules.length, 5);
    });

    it("ignores invalid rules", () => {
        const invalidConfiguration: IOptions[] = [
            { ruleName: "class-name", ruleArguments: [], ruleSeverity: "error", disabledIntervals: [] },
            { ruleName: "invalidConfig1", ruleArguments: [], ruleSeverity: "error", disabledIntervals: [] },
            { ruleName: "invalidConfig2", ruleArguments: [], ruleSeverity: "off", disabledIntervals: [] },
        ];

        const rules = loadRules(invalidConfiguration, new Map<string, IEnableDisablePosition[]>(), [builtRulesDir]);
        assert.equal(rules.length, 1);
    });

    it("properly sets rule severity with options", () => {
        const withOptions: IOptions[] = [
            { ruleName: "callable-types", ruleArguments: [], ruleSeverity: "error", disabledIntervals: [] },
            { ruleName: "max-line-length", ruleArguments: [140], ruleSeverity: "warning", disabledIntervals: [] },
        ];

        const rules = loadRules(withOptions, new Map<string, IEnableDisablePosition[]>(), [builtRulesDir]);
        assert.equal(rules.length, 2);
        assert.equal(rules[0].getOptions().ruleSeverity, "error");
        assert.equal(rules[1].getOptions().ruleSeverity, "warning");
    });

    it("loads disabled rules if rule in enableDisableRuleMap", () => {
        const validConfiguration: IOptions[] = [
            { ruleName: "forin", ruleArguments: [], ruleSeverity: "off", disabledIntervals: [] },
        ];

        const enableDisableMap = new Map<string, IEnableDisablePosition[]>();
        enableDisableMap.set("forin", [{ isEnabled: true, position: 4 }]);
        const rules = loadRules(validConfiguration, enableDisableMap, builtRulesDir);
        assert.equal(rules.length, 1);
    });

    it("works with rulesDirectory argument as an Array", () => {
        const validConfiguration: IOptions[] = [
            { ruleName: "class-name", ruleArguments: [], ruleSeverity: "error", disabledIntervals: [] },
            { ruleName: "eofline", ruleArguments: [], ruleSeverity: "error", disabledIntervals: [] },
            { ruleName: "forin", ruleArguments: [], ruleSeverity: "off", disabledIntervals: [] },
            { ruleName: "no-debugger", ruleArguments: [], ruleSeverity: "error", disabledIntervals: [] },
            { ruleName: "quotemark", ruleArguments: [], ruleSeverity: "error", disabledIntervals: [] },
        ];

        const rules = loadRules(validConfiguration, new Map<string, IEnableDisablePosition[]>(), [builtRulesDir]);
        assert.equal(rules.length, 5);
    });

    it("loads js rules", () => {
        const validConfiguration: IOptions[] = [
            { ruleName: "class-name", ruleArguments: [], ruleSeverity: "error", disabledIntervals: [] },
            { ruleName: "await-promise", ruleArguments: [], ruleSeverity: "error", disabledIntervals: [] },
        ];

        const rules = loadRules(validConfiguration, new Map<string, IEnableDisablePosition[]>(), builtRulesDir, true);
        assert.equal(rules.length, 1);
    });

    it("tests every rule", () => {
        const tests = fs.readdirSync(testRulesDir)
            .filter((file) => !file.startsWith("_") && fs.statSync(path.join(testRulesDir, file)).isDirectory())
            .map(camelize)
            .sort();
        const diffResults = diffLists(everyRule(), tests);
        let testFailed = false;
        for (const { added, removed, value } of diffResults) {
            if (added) {
                console.warn(`Test has no matching rule: ${value}`);
                testFailed = true;
            } else if (removed) {
                console.warn(`Missing test: ${value}`);
                testFailed = true;
            }
        }

        assert.isFalse(testFailed, "List of rules doesn't match list of tests");
    });
<<<<<<< HEAD

    it("includes every rule in 'tslint:all'", () => {
        const actualAllRules = everyRule().filter((ruleName) => {
            // Some rules intentionally excluded
            switch (ruleName) {
                case "ban":
                case "fileHeader":
                case "importBlacklist":
                case "noInvalidThis":
                case "noSwitchCaseFallThrough":
                case "noUnusedVariable":
                case "switchDefault":
                case "typeofCompare":
                    return false;
                default:
                    return true;
            }
        });
        const tslintAllRules = Object.keys(allRules).map(camelize).sort();
        const diffResults = diffLists(actualAllRules, tslintAllRules);

        let testFailed = false;
        for (const { added, removed, value } of diffResults) {
            if (added) {
                console.warn(`Rule in 'tslint:all' does not exist: ${value}`);
                testFailed = true;
            } else if (removed) {
                console.warn(`Rule not in 'tslint:all': ${value}`);
                testFailed = true;
            }
        }

        assert.isFalse(testFailed, "Bad 'tslint:all'");
    });

    it("ensures that `.ts` files in `rules/` end in `.test.ts` to avoid being linted", () => {
        walkSync(testRulesDir, (filename) => {
            if (/\.ts$/.test(filename)) {
                assert.match(filename, /\.test\.ts$/);
            }
        });
    });

    const walkSync = (dir: string, cb: (filename: string) => void) => {
        fs.readdirSync(dir).forEach((file) => {
            const fullPath = path.join(dir, file);
            if (fs.statSync(path.join(dir, file)).isDirectory()) {
                walkSync(fullPath, cb);
            } else {
                cb(fullPath);
            }
        });
    };
});

function diffLists(actual: string[], expected: string[]): diff.IDiffResult[] {
    return diff.diffLines(actual.join("\n"), expected.join("\n"));
}

function everyRule(): string[] {
    return fs.readdirSync(srcRulesDir)
            .filter((file) => /Rule.ts$/.test(file))
            .map((file) => file.substr(0, file.length - "Rule.ts".length))
            .sort();
}
=======
});
>>>>>>> 2dad217a
<|MERGE_RESOLUTION|>--- conflicted
+++ resolved
@@ -118,7 +118,6 @@
 
         assert.isFalse(testFailed, "List of rules doesn't match list of tests");
     });
-<<<<<<< HEAD
 
     it("includes every rule in 'tslint:all'", () => {
         const actualAllRules = everyRule().filter((ruleName) => {
@@ -153,25 +152,6 @@
 
         assert.isFalse(testFailed, "Bad 'tslint:all'");
     });
-
-    it("ensures that `.ts` files in `rules/` end in `.test.ts` to avoid being linted", () => {
-        walkSync(testRulesDir, (filename) => {
-            if (/\.ts$/.test(filename)) {
-                assert.match(filename, /\.test\.ts$/);
-            }
-        });
-    });
-
-    const walkSync = (dir: string, cb: (filename: string) => void) => {
-        fs.readdirSync(dir).forEach((file) => {
-            const fullPath = path.join(dir, file);
-            if (fs.statSync(path.join(dir, file)).isDirectory()) {
-                walkSync(fullPath, cb);
-            } else {
-                cb(fullPath);
-            }
-        });
-    };
 });
 
 function diffLists(actual: string[], expected: string[]): diff.IDiffResult[] {
@@ -183,7 +163,4 @@
             .filter((file) => /Rule.ts$/.test(file))
             .map((file) => file.substr(0, file.length - "Rule.ts".length))
             .sort();
-}
-=======
-});
->>>>>>> 2dad217a
+}